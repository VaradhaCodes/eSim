#!/usr/bin/python
# -*- coding: utf-8 -*-
<<<<<<< HEAD
from PyQt5 import QtWidgets, QtCore
from . import TrackWidget
from xml.etree import ElementTree as ET
import os
=======
import os
from configparser import ConfigParser
from xml.etree import ElementTree as ET
>>>>>>> 9a5f3dab

from PyQt5 import QtWidgets, QtCore

from . import TrackWidget


class Model(QtWidgets.QWidget):
    """
    - This class creates Model Tab of KicadtoNgspice window.
      The widgets are created dynamically in the Model Tab.
    """

<<<<<<< HEAD
    # by Sumanto and Jay
    def addHex(self):
        """
        This function is use to keep track of all Device Model widget
        """

        # print("Calling Track Device Model Library funtion")

        init_path = "../../../"
        if os.name == "nt":
            init_path = ""

        self.hexfile = QtCore.QDir.toNativeSeparators(
            QtWidgets.QFileDialog.getOpenFileName(
                self, "Open Hex Directory", init_path + "home", "*.hex"
            )[0]
        )
        self.text = open(self.hexfile).read()

    # By Sumanto and Jay
    def uploadHex(self):
        """
        This function is use to keep track of all Device Model widget
        """

        # print("Calling Track Device Model Library funtion")

        path1 = os.path.expanduser("~")
        path2 = "/ngspice-nghdl/src/xspice/icm/ghdl"
        init_path = path1 + path2
        if os.name == "nt":
            init_path = ""

        self.hexloc = QtWidgets.QFileDialog.getExistingDirectory(
            self, "Open Hex Directory", init_path
        )
        self.file = open(self.hexloc + "/hex.txt", "w")
        self.file.write(self.text)
        self.file.close()

=======
>>>>>>> 9a5f3dab
    def __init__(
            self,
            schematicInfo,
            modelList,
            clarg1,
    ):

        QtWidgets.QWidget.__init__(self)

        # Processing for getting previous values

        kicadFile = clarg1
        (projpath, filename) = os.path.split(kicadFile)
        project_name = os.path.basename(projpath)
        check = 1
        try:
            f = open(
                os.path.join(projpath, project_name + "_Previous_Values.xml"),
                "r",
            )
            tree = ET.parse(f)
            parent_root = tree.getroot()
            for child in parent_root:
                if child.tag == "model":
                    root = child
        except BaseException:
            check = 0

        # Creating track widget object

        self.obj_trac = TrackWidget.TrackWidget()

        # for increasing row and counting/tracking line edit widget

        self.nextrow = 0
        self.nextcount = 0

        # for storing line edit details position details

        self.start = 0
        self.end = 0
        self.entry_var = []
        self.hex_btns = []
        self.text = ""

        # Creating GUI dynamically for Model tab

        self.grid = QtWidgets.QGridLayout()
        self.setLayout(self.grid)

        for line in modelList:
            # print "ModelList Item:",line
            # Adding title label for model
            # Key: Tag name,Value:Entry widget number

            tag_dict = {}
            modelbox = QtWidgets.QGroupBox()
            modelgrid = QtWidgets.QGridLayout()
            modelbox.setTitle(line[5])
            self.start = self.nextcount
            self.model_name = line[2]

            # line[7] is parameter dictionary holding parameter tags.

            i = 0
            for (key, value) in line[7].items():
                print(value)
                print(key)
                # Check if value is iterable

                if not isinstance(value, str) and hasattr(value, "__iter__"):

                    # For tag having vector value

                    temp_tag = []
                    for item in value:

                        paramLabel = QtWidgets.QLabel(item)
                        modelgrid.addWidget(paramLabel, self.nextrow, 0)
                        self.obj_trac.model_entry_var[
                            self.nextcount
                        ] = QtWidgets.QLineEdit()

                        self.obj_trac.model_entry_var[
                            self.nextcount] = QtWidgets.QLineEdit()
                        self.obj_trac.model_entry_var[self.nextcount].setText(
                            "")

                        try:
                            for child in root:
                                if (
                                        child.text == line[2]
                                        and child.tag == line[3]
                                ):
                                    self.obj_trac.model_entry_var
                                    [self.nextcount].setText(child[i].text)
                                    self.entry_var[self.count].setText(
                                        child[0].text)
                                    i = i + 1
                        except BaseException:
                            pass
                        modelgrid.addWidget(self.entry_var[self.nextcount],
                                            self.nextrow, 1)

                        modelgrid.addWidget(
                            self.obj_trac.model_entry_var[self.nextcount],
                            self.nextrow,
                            1, )

                        temp_tag.append(self.nextcount)
                        self.nextcount = self.nextcount + 1
                        self.nextrow = self.nextrow + 1

                    tag_dict[key] = temp_tag

                else:

                    paramLabel = QtWidgets.QLabel(value)
                    modelgrid.addWidget(paramLabel, self.nextrow, 0)
                    self.obj_trac.model_entry_var[
                        self.nextcount
                    ] = QtWidgets.QLineEdit()

                    self.obj_trac.model_entry_var[
                        self.nextcount] = QtWidgets.QLineEdit()
                    self.obj_trac.model_entry_var[self.nextcount].setText("")

                    # CSS
                    modelbox.setStyleSheet(
                        " \
                    QGroupBox { border: 1px solid gray; border-radius:\
                    9px; margin-top: 0.5em; } \
                    QGroupBox::title { subcontrol-origin: margin; left:\
                    10px; padding: 0 3px 0 3px; } \
                    "
                    )
                    self.grid.addWidget(modelbox)

                    try:
                        for child in root:
                            if child.text == line[2] and child.tag == line[3]:
                                self.obj_trac.model_entry_var[
                                    self.nextcount
                                ].setText(child[i].text)
                                self.entry_var[self.count].setText(
                                    child[0].text)
                                i = i + 1
                    except BaseException:
                        pass

                    modelgrid.addWidget(self.entry_var[self.nextcount],
                                        self.nextrow, 1)
                    modelgrid.addWidget(
                        self.obj_trac.model_entry_var[self.nextcount],
                        self.nextrow,
                        1, )

                    tag_dict[key] = self.nextcount
                    self.nextcount = self.nextcount + 1
                    self.nextrow = self.nextrow + 1

            self.end = self.nextcount - 1
            modelbox.setLayout(modelgrid)

            # CSS

            modelbox.setStyleSheet(
                " \
            QGroupBox { border: 1px solid gray; border-radius: \
            9px; margin-top: 0.5em; } \
            QGroupBox::title { subcontrol-origin: margin; left:\
             10px; padding: 0 3px 0 3px; } \
            "
            )

            self.grid.addWidget(modelbox)

            # This keeps the track of Model Tab Widget

            lst = [
                line[0],
                line[1],
                line[2],
                line[3],
                line[4],
                line[5],
                line[6],
                self.start,
                self.end,
                tag_dict,
            ]
            check = 0
            for itr in self.obj_trac.modelTrack:
                if itr == lst:
                    check = 1
            if check == 0:
                self.obj_trac.modelTrack.append(lst)

        self.show()

    def add_hex_btn(self, modelgrid, modelbox):
        self.addbtn = QtWidgets.QPushButton("Add Hex File")
        self.addbtn.setObjectName("%d" % self.nextcount)
        self.addbtn.clicked.connect(self.addHex)
        modelgrid.addWidget(self.addbtn, self.nextrow, 2)
        modelbox.setLayout(modelgrid)

        # CSS

        modelbox.setStyleSheet(
            " \
        QGroupBox { border: 1px solid gray; border-radius:\
        9px; margin-top: 0.5em; } \
        QGroupBox::title { subcontrol-origin: margin; left:\
        10px; padding: 0 3px 0 3px; } \
        "
        )
        self.grid.addWidget(modelbox)<|MERGE_RESOLUTION|>--- conflicted
+++ resolved
@@ -1,17 +1,8 @@
 #!/usr/bin/python
 # -*- coding: utf-8 -*-
-<<<<<<< HEAD
-from PyQt5 import QtWidgets, QtCore
-from . import TrackWidget
+import os
 from xml.etree import ElementTree as ET
-import os
-=======
-import os
-from configparser import ConfigParser
-from xml.etree import ElementTree as ET
->>>>>>> 9a5f3dab
-
-from PyQt5 import QtWidgets, QtCore
+from PyQt5 import QtWidgets
 
 from . import TrackWidget
 
@@ -21,50 +12,6 @@
     - This class creates Model Tab of KicadtoNgspice window.
       The widgets are created dynamically in the Model Tab.
     """
-
-<<<<<<< HEAD
-    # by Sumanto and Jay
-    def addHex(self):
-        """
-        This function is use to keep track of all Device Model widget
-        """
-
-        # print("Calling Track Device Model Library funtion")
-
-        init_path = "../../../"
-        if os.name == "nt":
-            init_path = ""
-
-        self.hexfile = QtCore.QDir.toNativeSeparators(
-            QtWidgets.QFileDialog.getOpenFileName(
-                self, "Open Hex Directory", init_path + "home", "*.hex"
-            )[0]
-        )
-        self.text = open(self.hexfile).read()
-
-    # By Sumanto and Jay
-    def uploadHex(self):
-        """
-        This function is use to keep track of all Device Model widget
-        """
-
-        # print("Calling Track Device Model Library funtion")
-
-        path1 = os.path.expanduser("~")
-        path2 = "/ngspice-nghdl/src/xspice/icm/ghdl"
-        init_path = path1 + path2
-        if os.name == "nt":
-            init_path = ""
-
-        self.hexloc = QtWidgets.QFileDialog.getExistingDirectory(
-            self, "Open Hex Directory", init_path
-        )
-        self.file = open(self.hexloc + "/hex.txt", "w")
-        self.file.write(self.text)
-        self.file.close()
-
-=======
->>>>>>> 9a5f3dab
     def __init__(
             self,
             schematicInfo,
@@ -75,7 +22,6 @@
         QtWidgets.QWidget.__init__(self)
 
         # Processing for getting previous values
-
         kicadFile = clarg1
         (projpath, filename) = os.path.split(kicadFile)
         project_name = os.path.basename(projpath)
@@ -94,16 +40,13 @@
             check = 0
 
         # Creating track widget object
-
         self.obj_trac = TrackWidget.TrackWidget()
 
         # for increasing row and counting/tracking line edit widget
-
         self.nextrow = 0
         self.nextcount = 0
 
         # for storing line edit details position details
-
         self.start = 0
         self.end = 0
         self.entry_var = []
@@ -111,7 +54,6 @@
         self.text = ""
 
         # Creating GUI dynamically for Model tab
-
         self.grid = QtWidgets.QGridLayout()
         self.setLayout(self.grid)
 
@@ -128,17 +70,14 @@
             self.model_name = line[2]
 
             # line[7] is parameter dictionary holding parameter tags.
-
             i = 0
             for (key, value) in line[7].items():
                 print(value)
                 print(key)
+
                 # Check if value is iterable
-
                 if not isinstance(value, str) and hasattr(value, "__iter__"):
-
                     # For tag having vector value
-
                     temp_tag = []
                     for item in value:
 
@@ -181,7 +120,6 @@
                     tag_dict[key] = temp_tag
 
                 else:
-
                     paramLabel = QtWidgets.QLabel(value)
                     modelgrid.addWidget(paramLabel, self.nextrow, 0)
                     self.obj_trac.model_entry_var[
@@ -230,7 +168,6 @@
             modelbox.setLayout(modelgrid)
 
             # CSS
-
             modelbox.setStyleSheet(
                 " \
             QGroupBox { border: 1px solid gray; border-radius: \
@@ -243,7 +180,6 @@
             self.grid.addWidget(modelbox)
 
             # This keeps the track of Model Tab Widget
-
             lst = [
                 line[0],
                 line[1],
@@ -273,7 +209,6 @@
         modelbox.setLayout(modelgrid)
 
         # CSS
-
         modelbox.setStyleSheet(
             " \
         QGroupBox { border: 1px solid gray; border-radius:\
